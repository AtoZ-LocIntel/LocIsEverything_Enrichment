--- conflicted
+++ resolved
@@ -597,11 +597,7 @@
               return (
                 <button
                   key={category.id}
-<<<<<<< HEAD
                   onClick={() => onViewCategory ? onViewCategory(category) : setActiveModal(category.id)}
-=======
-                  onClick={() => handleMobileCategoryOpen(category.id)}
->>>>>>> 50ac22b3
                   className={`relative p-4 rounded-xl ${colors.header} ${colors.headerHover} transition-all duration-200 shadow-md hover:shadow-lg border-2 ${colors.border}`}
                 >
                   <div className="text-center relative">
